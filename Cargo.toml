--- conflicted
+++ resolved
@@ -143,13 +143,8 @@
 git2 = ["sqlx-core/git2"]
 
 [dependencies]
-<<<<<<< HEAD
-sqlx-core = { package = "sqlx-core-oldapi", version = "0.6.42", path = "sqlx-core", default-features = false }
-sqlx-macros = { package = "sqlx-macros-oldapi", version = "0.6.42", path = "sqlx-macros", default-features = false, optional = true }
-=======
 sqlx-core = { package = "sqlx-core-oldapi",  version = "0.6.43", path = "sqlx-core", default-features = false }
 sqlx-macros = { package = "sqlx-macros-oldapi", version = "0.6.43", path = "sqlx-macros", default-features = false, optional = true }
->>>>>>> cf2cfa43
 
 [dev-dependencies]
 anyhow = "1.0.52"
